# Licensed under a 3-clause BSD style license - see LICENSE.rst
"""

TODO:
- Speed tests, need to be certain the looping on all telescopes is not killing
performance
- Introduce new weighting schemes
- Make intersect_lines code more readable

"""
import numpy as np
import itertools
import astropy.units as u
from astropy.coordinates import (
    SkyCoord,
    AltAz
)

from ctapipe.reco.reco_algorithms import (
    Reconstructor,
    InvalidWidthException,
    TooFewTelescopesException,
)
from ctapipe.containers import (
    ReconstructedGeometryContainer,
    CameraHillasParametersContainer,
    HillasParametersContainer,
)

from astropy.coordinates import SkyCoord, AltAz
from ctapipe.coordinates import (
    NominalFrame,
    CameraFrame,
    TelescopeFrame,
    TiltedGroundFrame,
    project_to_ground,
    MissingFrameAttributeWarning,
)
import warnings

from ctapipe.core import traits

__all__ = ["HillasIntersection"]


INVALID = ReconstructedGeometryContainer(
    tel_ids=[],
    prefix="HillasIntersection",
)


class HillasIntersection(Reconstructor):
    """
    This class is a simple re-implementation of Hillas parameter based event
    reconstruction. e.g. https://arxiv.org/abs/astro-ph/0607333

    In this case the Hillas parameters are all constructed in the shared
    angular (Nominal) system. Direction reconstruction is performed by
    extrapolation of the major axes of the Hillas parameters in the nominal
    system and the weighted average of the crossing points is taken. Core
    reconstruction is performed by performing the same procedure in the
    tilted ground system.

    The height of maximum is reconstructed by the projection os the image
    centroid onto the shower axis, taking the weighted average of all images.

    Uncertainties on the positions are provided by taking the spread of the
    crossing points, however this means that no uncertainty can be provided
    for multiplicity 2 events.

    Note: only input from CameraFrame is currently supported
    """

    atmosphere_profile_name = traits.CaselessStrEnum(
        ["paranal"], default_value="paranal", help="name of atmosphere profile to use"
    ).tag(config=True)

    weighting = traits.CaselessStrEnum(
        ["Konrad", "hess"], default_value="Konrad", help="Weighting Method name"
    ).tag(config=True)

<<<<<<< HEAD
    def __init__(self, subarray, config=None, parent=None, **kwargs):
=======
    def __init__(self, subarray, **kwargs):
>>>>>>> cab4c77f
        """
        Weighting must be a function similar to the weight_konrad already implemented
        """
        super().__init__(subarray, **kwargs)

        # other weighting schemes can be implemented. just add them as additional methods
        if self.weighting == "Konrad":
            self._weight_method = self.weight_konrad
        self.subarray = subarray

    def __call__(self, event):
        """
        Perform the full shower geometry reconstruction on the input event.

        Parameters
        ----------
        event : container
            `ctapipe.containers.ArrayEventContainer`
        """

        # Read only valid HillasContainers
        #hillas_dict = {
        #    tel_id: dl1.parameters.hillas
        #    for tel_id, dl1 in event.dl1.tel.items()
        #    if np.isfinite(dl1.parameters.hillas.intensity)
        #}
        hillas_dict = {}
        for tel_id, dl1 in event.dl1.tel.items():
            if  dl1.parameters is not None:
                hillas = dl1.parameters.hillas
                if np.isfinite(dl1.parameters.hillas.intensity) and dl1.parameters.hillas.intensity>0:
                    hillas_dict[tel_id] = hillas

        # Due to tracking the pointing of the array will never be a constant
        array_pointing = SkyCoord(
            az=event.pointing.array_azimuth,
            alt=event.pointing.array_altitude,
            frame=AltAz(),
        )

        telescope_pointings = {
            tel_id: SkyCoord(
                alt=event.pointing.tel[tel_id].altitude,
                az=event.pointing.tel[tel_id].azimuth,
                frame=AltAz(),
            )
            for tel_id in event.dl1.tel.keys()
        }

        try:
            result = self.predict(
                hillas_dict, self.subarray, array_pointing, telescope_pointings
            )
        except (TooFewTelescopesException, InvalidWidthException):
            result = ReconstructedGeometryContainer()
            
        if result is not None:
            event.dl2.stereo.geometry["HillasIntersection"] = result

    def __call__(self, event):
        """
        Perform stereo reconstruction on event.

        Parameters
        ----------
        event: `ctapipe.containers.ArrayEventContainer`
            The event, needs to have dl1 parameters

        Returns
        -------
        ReconstructedGeometryContainer
        """

        try:
            hillas_dict = self._create_hillas_dict(event)
        except (TooFewTelescopesException, InvalidWidthException):
            return INVALID

        # Due to tracking the pointing of the array will never be a constant
        array_pointing = SkyCoord(
            az=event.pointing.array_azimuth,
            alt=event.pointing.array_altitude,
            frame=AltAz(),
        )

        telescope_pointings = self._get_telescope_pointings(event)

        return self._predict(hillas_dict, array_pointing, telescope_pointings)

    def _predict(self, hillas_dict, array_pointing, telescopes_pointings=None):
        """

        Parameters
        ----------
        hillas_dict: dict
            Dictionary containing Hillas parameters for all telescopes
            in reconstruction
        inst : ctapipe.io.InstrumentContainer
            instrumental description
        array_pointing: SkyCoord[AltAz]
            pointing direction of the array
        telescopes_pointings: dict[SkyCoord[AltAz]]
            dictionary of pointing direction per each telescope

        Returns
        -------
        ReconstructedGeometryContainer:

        """

        # filter warnings for missing obs time. this is needed because MC data has no obs time
        warnings.filterwarnings(action="ignore", category=MissingFrameAttributeWarning)

        # stereoscopy needs at least two telescopes
        if len(hillas_dict) < 2:
            raise TooFewTelescopesException(
                "need at least two telescopes, have {}".format(len(hillas_dict))
            )

        # check for np.nan or 0 width's as these screw up weights
        if any([np.isnan(h.width.value) for h in hillas_dict.values()]):
            raise InvalidWidthException(
                "A HillasContainer contains an ellipse of width==np.nan"
            )

        if any([h.width.value == 0 for h in hillas_dict.values()]):
            raise InvalidWidthException(
                "A HillasContainer contains an ellipse of width==0"
            )

        if telescopes_pointings is None:
            telescopes_pointings = {
                tel_id: array_pointing for tel_id in hillas_dict.keys()
            }

        tilted_frame = TiltedGroundFrame(pointing_direction=array_pointing)
        grd_coord = self.subarray.tel_coords
        tilt_coord = grd_coord.transform_to(tilted_frame)

        tel_ids = list(hillas_dict.keys())
        tel_indices = self.subarray.tel_ids_to_indices(tel_ids)

        tel_x = {
            tel_id: tilt_coord.x[tel_index]
            for tel_id, tel_index in zip(tel_ids, tel_indices)
        }
        tel_y = {
            tel_id: tilt_coord.y[tel_index]
            for tel_id, tel_index in zip(tel_ids, tel_indices)
        }
        
        nom_frame = NominalFrame(origin=array_pointing)

        hillas_dict_mod = {}

        for tel_id, hillas in hillas_dict.items():
            if isinstance(hillas, CameraHillasParametersContainer):
                focal_length = self.subarray.tel[tel_id].optics.equivalent_focal_length
                camera_frame = CameraFrame(
                    telescope_pointing=telescopes_pointings[tel_id],
                    focal_length=focal_length,
                )
                cog_coords = SkyCoord(x=hillas.x, y=hillas.y, frame=camera_frame)
                cog_coords_nom = cog_coords.transform_to(nom_frame)
            else:
                telescope_frame = TelescopeFrame(
                    telescope_pointing=telescopes_pointings[tel_id]
                )
                cog_coords = SkyCoord(
                    fov_lon=hillas.fov_lon,
                    fov_lat=hillas.fov_lat,
                    frame=telescope_frame,
                )
                cog_coords_nom = cog_coords.transform_to(nom_frame)
            hillas_dict_mod[tel_id] = HillasParametersContainer(
                fov_lon=cog_coords_nom.fov_lon,
                fov_lat=cog_coords_nom.fov_lat,
                psi=hillas.psi,
                width=hillas.width,
                length=hillas.length,
                intensity=hillas.intensity,
            )

        src_fov_lon, src_fov_lat, err_fov_lon, err_fov_lat = self.reconstruct_nominal(
            hillas_dict_mod
        )
        core_x, core_y, core_err_x, core_err_y = self.reconstruct_tilted(
            hillas_dict_mod, tel_x, tel_y
        )

        err_fov_lon *= u.rad
        err_fov_lat *= u.rad
        
        try:
            nom = SkyCoord(
                fov_lon=src_fov_lon * u.rad, fov_lat=src_fov_lat * u.rad, frame=nom_frame
            )
            sky_pos = nom.transform_to(array_pointing.frame)
        except ValueError:
            return None

<<<<<<< HEAD
        tilt = SkyCoord(x=core_x * u.m, y=core_y * u.m, frame=tilted_frame)
=======
        nom = SkyCoord(
            fov_lon=src_fov_lon * u.rad, fov_lat=src_fov_lat * u.rad, frame=nom_frame
        )
        sky_pos = nom.transform_to(array_pointing.frame)
        tilt = SkyCoord(x=core_x * u.m, y=core_y * u.m, z=0 * u.m, frame=tilted_frame)
>>>>>>> cab4c77f
        grd = project_to_ground(tilt)
        x_max = self.reconstruct_xmax(
            nom.fov_lon,
            nom.fov_lat,
            tilt.x,
            tilt.y,
            hillas_dict_mod,
            tel_x,
            tel_y,
            90 * u.deg - array_pointing.alt,
        )

        src_error = np.sqrt(err_fov_lon**2 + err_fov_lat**2)

        return ReconstructedGeometryContainer(
            alt=sky_pos.altaz.alt.to(u.rad),
            az=sky_pos.altaz.az.to(u.rad),
            core_x=grd.x,
            core_y=grd.y,
            core_tilted_x=core_x,
            core_tilted_y=core_y,
            core_tilted_uncert_x=u.Quantity(core_err_x, u.m),
            core_tilted_uncert_y=u.Quantity(core_err_y, u.m),
            tel_ids=[h for h in hillas_dict_mod.keys()],
            average_intensity=np.mean([h.intensity for h in hillas_dict_mod.values()]),
            is_valid=True,
            alt_uncert=src_error.to(u.rad),
            az_uncert=src_error.to(u.rad),
            h_max=x_max,
            h_max_uncert=u.Quantity(np.nan * x_max.unit),
            goodness_of_fit=np.nan,
            prefix=self.__class__.__name__,
        )

    def reconstruct_nominal(self, hillas_parameters):
        """
        Perform event reconstruction by simple Hillas parameter intersection
        in the nominal system

        Parameters
        ----------
        hillas_parameters: dict
            Hillas parameter objects

        Returns
        -------
        Reconstructed event position in the horizon system

        """
        if len(hillas_parameters) < 2:
            return None  # Throw away events with < 2 images

        # Find all pairs of Hillas parameters
        combos = itertools.combinations(list(hillas_parameters.values()), 2)
        hillas_pairs = list(combos)

        # Copy parameters we need to a numpy array to speed things up
        h1 = list(
            map(
                lambda h: [
                    h[0].psi.to_value(u.rad),
                    h[0].fov_lon.to_value(u.rad),
                    h[0].fov_lat.to_value(u.rad),
                    h[0].intensity,
                ],
                hillas_pairs,
            )
        )
        h1 = np.array(h1)
        h1 = np.transpose(h1)

        h2 = list(
            map(
                lambda h: [
                    h[1].psi.to_value(u.rad),
                    h[1].fov_lon.to_value(u.rad),
                    h[1].fov_lat.to_value(u.rad),
                    h[1].intensity,
                ],
                hillas_pairs,
            )
        )
        h2 = np.array(h2)
        h2 = np.transpose(h2)

        # Perform intersection
        sx, sy = self.intersect_lines(h1[1], h1[2], h1[0], h2[1], h2[2], h2[0])

        # Weight by chosen method
        weight = self._weight_method(h1[3], h2[3])
        # And sin of interception angle
        weight *= self.weight_sin(h1[0], h2[0])

        # Make weighted average of all possible pairs
        x_pos = np.average(sx, weights=weight)
        y_pos = np.average(sy, weights=weight)
        var_x = np.average((sx - x_pos) ** 2, weights=weight)
        var_y = np.average((sy - y_pos) ** 2, weights=weight)

        return x_pos, y_pos, np.sqrt(var_x), np.sqrt(var_y)

    def reconstruct_tilted(self, hillas_parameters, tel_x, tel_y):
        """
        Core position reconstruction by image axis intersection in the tilted
        system

        Parameters
        ----------
        hillas_parameters: dict
            Hillas parameter objects
        tel_x: dict
            Telescope X positions, tilted system
        tel_y: dict
            Telescope Y positions, tilted system

        Returns
        -------
        (float, float, float, float):
            core position X, core position Y, core uncertainty X,
            core uncertainty X
        """
        if len(hillas_parameters) < 2:
            return None  # Throw away events with < 2 images
        hill_list = list()
        tx = list()
        ty = list()

        # Need to loop here as dict is unordered
        for tel in hillas_parameters.keys():
            hill_list.append(hillas_parameters[tel])
            tx.append(tel_x[tel])
            ty.append(tel_y[tel])

        # Find all pairs of Hillas parameters
        hillas_pairs = list(itertools.combinations(hill_list, 2))
        tel_x = list(itertools.combinations(tx, 2))
        tel_y = list(itertools.combinations(ty, 2))

        tx = np.zeros((len(tel_x), 2))
        ty = np.zeros((len(tel_y), 2))
        for i, _ in enumerate(tel_x):
            tx[i][0], tx[i][1] = tel_x[i][0].to_value(u.m), tel_x[i][1].to_value(u.m)
            ty[i][0], ty[i][1] = tel_y[i][0].to_value(u.m), tel_y[i][1].to_value(u.m)

        tel_x = np.array(tx)
        tel_y = np.array(ty)

        # Copy parameters we need to a numpy array to speed things up
        hillas1 = map(
            lambda h: [h[0].psi.to_value(u.rad), h[0].intensity], hillas_pairs
        )
        hillas1 = np.array(list(hillas1))
        hillas1 = np.transpose(hillas1)

        hillas2 = map(
            lambda h: [h[1].psi.to_value(u.rad), h[1].intensity], hillas_pairs
        )
        hillas2 = np.array(list(hillas2))
        hillas2 = np.transpose(hillas2)

        # Perform intersection
        crossing_y, crossing_x = self.intersect_lines(
            tel_y[:, 0], tel_x[:, 0], hillas1[0], tel_y[:, 1], tel_x[:, 1], hillas2[0]
        )

        # Weight by chosen method
        weight = self._weight_method(hillas1[1], hillas2[1])
        # And sin of interception angle
        weight *= self.weight_sin(hillas1[0], hillas2[0])

        # Make weighted average of all possible pairs
        x_pos = np.average(crossing_x, weights=weight)
        y_pos = np.average(crossing_y, weights=weight)
        var_x = np.average((crossing_x - x_pos) ** 2, weights=weight)
        var_y = np.average((crossing_y - y_pos) ** 2, weights=weight)

        return x_pos, y_pos, np.sqrt(var_x), np.sqrt(var_y)

    def reconstruct_xmax(
        self, source_x, source_y, core_x, core_y, hillas_parameters, tel_x, tel_y, zen
    ):
        """
        Geometrical depth of shower maximum reconstruction, assuming the shower
        maximum lies at the image centroid

        Parameters
        ----------
        source_x: float
            Source X position in nominal system
        source_y: float
            Source Y position in nominal system
        core_x: float
            Core X position in nominal system
        core_y: float
            Core Y position in nominal system
        hillas_parameters: dict
            Dictionary of hillas parameters objects
        tel_x: dict
            Dictionary of telescope X positions in tilted frame
        tel_y: dict
            Dictionary of telescope Y positions in tilted frame
        zen: float
            Zenith angle of shower

        Returns
        -------
        float:
            Estimated depth of shower maximum
        """
        cog_x = list()
        cog_y = list()
        amp = list()

        tx = list()
        ty = list()

        # Loops over telescopes in event
        for tel in hillas_parameters.keys():
            cog_x.append(hillas_parameters[tel].fov_lon.to_value(u.rad))
            cog_y.append(hillas_parameters[tel].fov_lat.to_value(u.rad))
            amp.append(hillas_parameters[tel].intensity)

            tx.append(tel_x[tel].to_value(u.m))
            ty.append(tel_y[tel].to_value(u.m))

        height = get_shower_height(
            source_x.to_value(u.rad),
            source_y.to_value(u.rad),
            np.array(cog_x),
            np.array(cog_y),
            core_x.to_value(u.m),
            core_y.to_value(u.m),
            np.array(tx),
            np.array(ty),
        )
        weight = np.array(amp)
        mean_height = np.sum(height * weight) / np.sum(weight)

        # This value is height above telescope in the tilted system,
        # we should convert to height above ground
        mean_height *= np.cos(zen)

        # Add on the height of the detector above sea level
        mean_height += 2100  # TODO: replace with instrument info

        if mean_height > 100000 or np.isnan(mean_height):
            mean_height = 100000

        mean_height *= u.m
        # Lookup this height in the depth tables, the convert Hmax to Xmax
        # x_max = self.thickness_profile(mean_height.to(u.km))
        # Convert to slant depth
        # x_max /= np.cos(zen)

        return mean_height

    @staticmethod
    def intersect_lines(xp1, yp1, phi1, xp2, yp2, phi2):
        """
        Perform intersection of two lines. This code is borrowed from read_hess.

        Parameters
        ----------
        xp1: ndarray
            X position of first image
        yp1: ndarray
            Y position of first image
        phi1: ndarray
            Rotation angle of first image
        xp2: ndarray
            X position of second image
        yp2: ndarray
            Y position of second image
        phi2: ndarray
            Rotation angle of second image

        Returns
        -------
        ndarray of x and y crossing points for all pairs
        """
        sin_1 = np.sin(phi1)
        cos_1 = np.cos(phi1)
        a1 = sin_1
        b1 = -1 * cos_1
        c1 = yp1 * cos_1 - xp1 * sin_1

        sin_2 = np.sin(phi2)
        cos_2 = np.cos(phi2)

        a2 = sin_2
        b2 = -1 * cos_2
        c2 = yp2 * cos_2 - xp2 * sin_2

        det_ab = a1 * b2 - a2 * b1
        det_bc = b1 * c2 - b2 * c1
        det_ca = c1 * a2 - c2 * a1

        # if  math.fabs(det_ab) < 1e-14 : # /* parallel */
        #    return 0,0
        xs = det_bc / det_ab
        ys = det_ca / det_ab

        return xs, ys

    @staticmethod
    def weight_konrad(p1, p2):
        return (p1 * p2) / (p1 + p2)

    @staticmethod
    def weight_sin(phi1, phi2):
        return np.abs(np.sin(phi1 - phi2))


def get_shower_height(
    source_x, source_y, cog_x, cog_y, core_x, core_y, tel_pos_x, tel_pos_y
):
    """
    Function to calculate the depth of shower maximum geometrically under the assumption
    that the shower maximum lies at the brightest point of the camera image.
    Parameters
    ----------
    source_x: float
        Event source position in nominal frame
    source_y: float
        Event source position in nominal frame
    cog_x: list[float]
        Center of gravity x-position for all the telescopes in rad
    cog_y: list[float]
        Center of gravity y-position for all the telescopes in rad
    core_x: float
        Event core position in telescope tilted frame
    core_y: float
        Event core position in telescope tilted frame
    tel_pos_x: list
        List of telescope X positions in tilted frame
    tel_pos_y: list
        List of telescope Y positions in tilted frame

    Returns
    -------
    float: Depth of maximum of air shower
    """

    # Calculate displacement of image centroid from source position (in rad)
    disp = np.sqrt((cog_x - source_x) ** 2 + (cog_y - source_y) ** 2)
    # Calculate impact parameter of the shower
    impact = np.sqrt((tel_pos_x - core_x) ** 2 + (tel_pos_y - core_y) ** 2)

    # Distance above telescope is ration of these two (small angle)
    height = impact / disp
    return height<|MERGE_RESOLUTION|>--- conflicted
+++ resolved
@@ -79,11 +79,7 @@
         ["Konrad", "hess"], default_value="Konrad", help="Weighting Method name"
     ).tag(config=True)
 
-<<<<<<< HEAD
     def __init__(self, subarray, config=None, parent=None, **kwargs):
-=======
-    def __init__(self, subarray, **kwargs):
->>>>>>> cab4c77f
         """
         Weighting must be a function similar to the weight_konrad already implemented
         """
@@ -285,15 +281,7 @@
         except ValueError:
             return None
 
-<<<<<<< HEAD
         tilt = SkyCoord(x=core_x * u.m, y=core_y * u.m, frame=tilted_frame)
-=======
-        nom = SkyCoord(
-            fov_lon=src_fov_lon * u.rad, fov_lat=src_fov_lat * u.rad, frame=nom_frame
-        )
-        sky_pos = nom.transform_to(array_pointing.frame)
-        tilt = SkyCoord(x=core_x * u.m, y=core_y * u.m, z=0 * u.m, frame=tilted_frame)
->>>>>>> cab4c77f
         grd = project_to_ground(tilt)
         x_max = self.reconstruct_xmax(
             nom.fov_lon,
