--- conflicted
+++ resolved
@@ -166,13 +166,8 @@
                 geom = geom_dict[telid]
             else:
                 log.debug("[calib] Guessing camera geometry")
-<<<<<<< HEAD
-                geom = CameraGeometry.guess(event.meta.pixel_pos[telid][0], event.meta.pixel_pos[telid][1],
-                                            event.meta.optical_foclen[telid])
-=======
                 geom = CameraGeometry.guess(*event.inst.pixel_pos[telid],
                                             event.inst.optical_foclen[telid])
->>>>>>> 17159144
                 log.debug("[calib] Camera geometry found")
                 if geom_dict is not None:
                     geom_dict[telid] = geom
