import sys
import tempfile
from abc import ABCMeta

import astropy.units as u
import matplotlib.pyplot as plt
import numpy as np
from bokeh.io import output_file, output_notebook, push_notebook, show
from bokeh.models import (
    BoxZoomTool,
    CategoricalColorMapper,
    ColorBar,
    ColumnDataSource,
    ContinuousColorMapper,
    Ellipse,
    HoverTool,
    Label,
    LinearColorMapper,
    LogColorMapper,
    TapTool,
)
from bokeh.palettes import Greys256, Inferno256, Magma256, Viridis256, d3
from bokeh.plotting import figure
from matplotlib.colors import to_hex

from ..instrument import CameraGeometry, PixelShape
<<<<<<< HEAD
=======
from .utils import build_hillas_overlay
>>>>>>> c44226a5

PLOTARGS = dict(tools="", toolbar_location=None, outline_line_color="#595959")


# mapper to mpl names
CMAPS = {
    "viridis": Viridis256,
    "magma": Magma256,
    "inferno": Inferno256,
    "grey": Greys256,
    "gray": Greys256,
}


def palette_from_mpl_name(name):
    """Create a bokeh palette from a matplotlib colormap name"""
    if name in CMAPS:
        return CMAPS[name]

    rgba = plt.get_cmap(name)(np.linspace(0, 1, 256))
    palette = [to_hex(color) for color in rgba]
    return palette


def is_notebook():
    """
    Returns True if currently running in a notebook session,
    see https://stackoverflow.com/a/37661854/3838691
    """
    return "ipykernel" in sys.modules


def generate_hex_vertices(geom):
    """Generate vertices of pixels for a hexagonal grid camera geometry"""
    phi = np.arange(0, 2 * np.pi, np.pi / 3)

    # apply pixel rotation and conversion from flat top to pointy top
    phi += geom.pix_rotation.rad + np.deg2rad(30)

    # we need the circumcircle radius, pixel_width is incircle diameter
    unit = geom.pix_x.unit
    r = 2 / np.sqrt(3) * geom.pixel_width.to_value(unit) / 2

    x = geom.pix_x.to_value(unit)
    y = geom.pix_y.to_value(unit)

    return (
        x[:, np.newaxis] + r[:, np.newaxis] * np.cos(phi)[np.newaxis],
        y[:, np.newaxis] + r[:, np.newaxis] * np.sin(phi)[np.newaxis],
    )


def generate_square_vertices(geom):
    """Generate vertices of pixels for a square grid camera geometry"""
    unit = geom.pix_x.unit
    width = geom.pixel_width.to_value(unit) / 2
    x = geom.pix_x.to_value(unit)
    y = geom.pix_y.to_value(unit)

    x_offset = width[:, np.newaxis] * np.array([-1, -1, 1, 1])
    y_offset = width[:, np.newaxis] * np.array([1, -1, -1, 1])

    x = x[:, np.newaxis] + x_offset
    y = y[:, np.newaxis] + y_offset
    return x, y


class BokehPlot(metaclass=ABCMeta):
    """Base class for bokeh plots"""

    def __init__(
        self,
        use_notebook=None,
        autoscale=True,
        cmap="inferno",
        norm="lin",
        **figure_kwargs,
    ):
        # only use autoshow / use_notebook by default if we are in a notebook
        self._use_notebook = use_notebook if use_notebook is not None else is_notebook()
        self._patches = None
        self._handle = None
        self._color_bar = None
        self._color_mapper = None
        self._palette = None
        self._annotations = []
        self._labels = []

        self.cmap = cmap
        self.norm = norm

        self.autoscale = autoscale

        self.datasource = ColumnDataSource(data={})
        self.figure = figure(**figure_kwargs)
        self.figure.add_tools(HoverTool(tooltips=[("id", "@id"), ("value", "@values")]))

        if figure_kwargs.get("match_aspect"):
            # Make sure the box zoom tool does not distort the camera display
            for tool in self.figure.toolbar.tools:
                if isinstance(tool, BoxZoomTool):
                    tool.match_aspect = True

    def show(self):
        """Display the figure"""
        if self._use_notebook:
            output_notebook()
        else:
            # this only sets the default name, created only when show is called
            output_file(tempfile.mktemp(prefix="ctapipe_bokeh_", suffix=".html"))

        self._handle = show(self.figure, notebook_handle=self._use_notebook)

    def update(self):
        """Update the figure"""
        if self._use_notebook and self._handle:
            push_notebook(handle=self._handle)

    def add_colorbar(self):
        self._color_bar = ColorBar(
            color_mapper=self._color_mapper,
            label_standoff=12,
            border_line_color=None,
            location=(0, 0),
        )
        self.figure.add_layout(self._color_bar, "right")
        self.update()

    def set_limits_minmax(self, zmin, zmax):
        """Set the limits of the color range to ``zmin`` / ``zmax``"""
        self._color_mapper.update(low=zmin, high=zmax)
        self.update()

    def set_limits_percent(self, percent=95):
        """Set the limits to min / fraction of max value"""
        low = np.nanmin(self.datasource.data["values"])
        high = np.nanmax(self.datasource.data["values"])

        frac = percent / 100.0
        self.set_limits_minmax(low, high - (1.0 - frac) * (high - low))

    @property
    def cmap(self):
        """Get the current colormap"""
        return self._palette

    @cmap.setter
    def cmap(self, cmap):
        """Set colormap"""
        if isinstance(cmap, str):
            cmap = palette_from_mpl_name(cmap)

        self._palette = cmap
        # might be called in __init__ before color mapper is setup
        if self._color_mapper is not None:
            self._color_mapper.palette = cmap
            self._trigger_cm_update()
            self.update()

    def _trigger_cm_update(self):
        # it seems changing palette does not trigger a color change,
        # so we reassign a property
        if isinstance(self._color_mapper, CategoricalColorMapper):
            self._color_mapper.update(factors=self._color_mapper.factors)
        else:
            self._color_mapper.update(low=self._color_mapper.low)

    def clear_overlays(self):
        """Remove any added overlays from the figure"""
        while self._annotations:
            self.figure.renderers.remove(self._annotations.pop())

        while self._labels:
            self.figure.center.remove(self._labels.pop())

    def rescale(self):
        """Scale pixel colors to min/max range"""
        low = self.datasource.data["values"].min()
        high = self.datasource.data["values"].max()

        # force color to be at lower end of the colormap if
        # data is all equal
        if low == high:
            high += 1

        self.set_limits_minmax(low, high)

    @property
    def norm(self):
        """
        The norm instance of the Display

        Possible values:

        - "lin": linear scale
        - "log": log scale (cannot have negative values)
        - "symlog": symmetric log scale (negative values are ok)
        """
        return self._color_mapper

    @norm.setter
    def norm(self, norm):
        """Set the norm"""
        if not isinstance(norm, ContinuousColorMapper):
            if norm == "lin":
                norm = LinearColorMapper
            elif norm == "log":
                norm = LogColorMapper
            else:
                raise ValueError(f"Unsupported norm {norm}")

        self._color_mapper = norm(self.cmap)
        if self._patches is not None:
            color = dict(transform=self._color_mapper)
            self._patches.glyph.update(fill_color=color, line_color=color)

        if self._color_bar is not None:
            self._color_bar.update(color_mapper=self._color_mapper)

        self.update()


class CameraDisplay(BokehPlot):
    """
    CameraDisplay implementation in Bokeh

    Parameters
    ----------
    geometry: CameraGeometry
        CameraGeometry for the display
    image: array
        Values to display for each pixel
    cmap: str or bokeh.palette.Palette
        matplotlib colormap name or bokeh palette for color mapping values
    norm: str or bokeh.
        lin, log, symlog or a bokeh.models.ColorMapper instance
    autoscale: bool
        Whether to automatically adjust color range after updating image
    use_notebook: bool or None
        Whether to use bokehs notebook output. If None, tries to autodetect
        running in a notebook.

    **figure_kwargs are passed to bokeh.plots.figure
    """

    def __init__(
        # same options as MPL display
        self,
        geometry: CameraGeometry = None,
        image=None,
        cmap="inferno",
        norm="lin",
        autoscale=True,
        title=None,
        # bokeh specific options
        use_notebook=None,
        **figure_kwargs,
    ):
        super().__init__(
            use_notebook=use_notebook,
            cmap=cmap,
            norm=norm,
            autoscale=autoscale,
            title=title,
            match_aspect=True,
            aspect_scale=1,
            **figure_kwargs,
        )

        self._geometry = geometry
        self._tap_tool = None

        if geometry is not None:
            self._init_datasource(image)

            if title is None:
                frame = (
                    geometry.frame.__class__.__name__
                    if geometry.frame
                    else "CameraFrame"
                )
                title = f"{geometry} ({frame})"
            self.figure.title = title

        # order is important because steps depend on each other
        self.cmap = cmap
        self.norm = norm
        if geometry is not None:
            self.rescale()
            self._setup_camera()

    def _init_datasource(self, image=None):
        if image is None:
            image = np.zeros(self._geometry.n_pixels)

        data = dict(
            id=self._geometry.pix_id,
            values=image,
            line_width=np.zeros(self._geometry.n_pixels),
            line_color=["green"] * self._geometry.n_pixels,
            line_alpha=np.zeros(self._geometry.n_pixels),
        )

        self._unit = self._geometry.pix_x.unit

        if self._geometry.pix_type == PixelShape.HEXAGON:
            x, y = generate_hex_vertices(self._geometry)

        elif self._geometry.pix_type == PixelShape.SQUARE:
            x, y = generate_square_vertices(self._geometry)

        elif self._geometry.pix_type == PixelShape.CIRCLE:
            x = self._geometry.pix_x.to_value(self._unit)
            y = self._geometry.pix_y.to_value(self._unit)
            data["radius"] = self._geometry.pixel_width.to_value(self._unit) / 2
        else:
            raise NotImplementedError(
                f"Unsupported pixel shape {self._geometry.pix_type}"
            )

        data["xs"], data["ys"] = x.tolist(), y.tolist()

        self.datasource.update(data=data)

    def _setup_camera(self):
        kwargs = dict(
            fill_color=dict(field="values", transform=self.norm),
            line_width="line_width",
            line_color="line_color",
            line_alpha="line_alpha",
            source=self.datasource,
        )
        if self._geometry.pix_type in (PixelShape.SQUARE, PixelShape.HEXAGON):
            self._patches = self.figure.patches(xs="xs", ys="ys", **kwargs)
        elif self._geometry.pix_type == PixelShape.CIRCLE:
            self._patches = self.figure.circle(
                x="xs", y="ys", radius="radius", **kwargs
            )

    def enable_pixel_picker(self, callback):
        """Call `callback`` when a pixel is clicked"""
        if self._tap_tool is None:
            self.figure.add_tools(TapTool())
        self.datasource.selected.on_change("indices", callback)

    def highlight_pixels(self, pixels, color="g", linewidth=1, alpha=0.75):
        """
        Highlight the given pixels with a colored line around them

        Parameters
        ----------
        pixels : index-like
            The pixels to highlight.
            Can either be a list or array of integers or a
            boolean mask of length number of pixels
        color: a matplotlib conform color
            the color for the pixel highlighting
        linewidth: float
            linewidth of the highlighting in points
        alpha: 0 <= alpha <= 1
            The transparency
        """
        n_pixels = self._geometry.n_pixels
        pixels = np.asanyarray(pixels)

        if pixels.dtype != np.bool:
            selected = np.zeros(n_pixels, dtype=bool)
            selected[pixels] = True
            pixels = selected

        new_data = {"line_alpha": [(slice(None), pixels.astype(float) * alpha)]}
        if linewidth != self.datasource.data["line_width"][0]:
            new_data["line_width"] = [(slice(None), np.full(n_pixels, linewidth))]

        if color != self.datasource.data["line_color"][0]:
            new_data["line_color"] = [(slice(None), [color] * n_pixels)]

        self.datasource.patch(new_data)
        self.update()

    @property
    def geometry(self):
        """Get the current geometry"""
        return self._geometry

    @geometry.setter
    def geometry(self, new_geometry):
        """Set the geometry"""
        self._geometry = new_geometry
        if self._patches in self.figure.renderers:
            self.figure.renderers.remove(self._patches)
        self._init_datasource()
        self._setup_camera()
        self.rescale()
        self.update()

    @property
    def image(self):
        """Get the current image"""
        return self.datasource.data["values"]

    @image.setter
    def image(self, new_image):
        """Set the image"""
        self.datasource.patch({"values": [(slice(None), new_image)]})
        if self.autoscale:
            self.rescale()

    def add_ellipse(self, centroid, length, width, angle, asymmetry=0.0, **kwargs):
        """
        plot an ellipse on top of the camera

        Parameters
        ----------
        centroid: (float, float)
            position of centroid
        length: float
            major axis
        width: float
            minor axis
        angle: float
            rotation angle wrt x-axis about the centroid, anticlockwise, in radians
        asymmetry: float
            3rd-order moment for directionality if known
        kwargs:
            any MatPlotLib style arguments to pass to the Ellipse patch

        """
        ellipse = Ellipse(
            x=centroid[0],
            y=centroid[1],
            width=length,
            height=width,
            angle=angle,
            fill_color=None,
            **kwargs,
        )
        glyph = self.figure.add_glyph(ellipse)
        self._annotations.append(glyph)
        self.update()
        return ellipse

    def overlay_moments(
        self, hillas_parameters, with_label=True, keep_old=False, n_sigma=1, **kwargs
    ):
        """helper to overlay ellipse from a `HillasParametersContainer` structure

        Parameters
        ----------
        hillas_parameters: `HillasParametersContainer`
            structuring containing Hillas-style parameterization
        with_label: bool
            If True, show coordinates of centroid and width and length
        keep_old: bool
            If True, to not remove old overlays
        kwargs: key=value
            any style keywords to pass to matplotlib (e.g. color='red'
            or linewidth=6)
        """
        if not keep_old:
            self.clear_overlays()

        params = build_hillas_overlay(
            hillas_parameters,
            self._unit,
            n_sigma=n_sigma,
            with_label=with_label,
        )

        el = self.add_ellipse(
            centroid=(params["cog_x"], params["cog_y"]),
            length=2 * n_sigma * params["length"],
            width=2 * n_sigma * params["width"],
            angle=params["psi_rad"],
            **kwargs,
        )

        if with_label:
            label = Label(
                x=params["label_x"],
                y=params["label_y"],
                text=params["text"],
                angle=params["rotation"],
                angle_units="deg",
                text_align="center",
                text_color=el.line_color,
            )
            self.figure.add_layout(label, "center")
            self._labels.append(label)


class ArrayDisplay(BokehPlot):
    """
    Display a top-town view of a telescope array.

    This can be used in two ways: by default, you get a display of all
    telescopes in the subarray, colored by telescope type, however you can
    also color the telescopes by a value (like trigger pattern, or some other
    scalar per-telescope parameter). To set the color value, simply set the
    `value` attribute, and the fill color will be updated with the value. You
    might want to set the border color to zero to avoid confusion between the
    telescope type color and the value color (
    `array_disp.telescope.set_linewidth(0)`)

    To display a vector field over the telescope positions, e.g. for
    reconstruction, call `set_uv()` to set cartesian vectors, or `set_r_phi()`
    to set polar coordinate vectors.  These both take an array of length
    N_tels, or a single value.


    Parameters
    ----------
    subarray: ctapipe.instrument.SubarrayDescription
        the array layout to display
    values: array
        Value to display for each telescope. If None, the telescope type will
        be used.
    scale: float
        scaling between telescope mirror radius in m to displayed size
    title: str
        title of array plot
    alpha: float
        Alpha value for telescopes
    cmap: str or bokeh.palette.Palette
        matplotlib colormap name or bokeh palette for color mapping values
    norm: str or bokeh.
        lin, log, symlog or a bokeh.models.ColorMapper instance
    radius: Union[float, list, None]
        set telescope radius to value, list/array of values. If None, radius
        is taken from the telescope's mirror size.
    use_notebook: bool or None
        Whether to use bokehs notebook output. If None, tries to autodetect
        running in a notebook.
    frame: GroundFrame or TiltedGroundFrame
        If given, transform telescope positions into this frame

    **figure_kwargs are passed to bokeh.plots.figure
    """

    def __init__(
        self,
        subarray,
        values=None,
        scale=5.0,
        alpha=1.0,
        title=None,
        cmap=None,
        norm="lin",
        radius=None,
        use_notebook=None,
        frame=None,
        **figure_kwargs,
    ):
        if title is None:
            frame_name = (frame or subarray.tel_coords.frame).__class__.__name__
            title = f"{subarray.name} ({frame_name})"

        super().__init__(
            use_notebook=use_notebook,
            title=title,
            match_aspect=True,
            aspect_scale=1,
            cmap=cmap,
            norm=norm,
            **figure_kwargs,
        )

        # color by type if no value given
        if values is None:
            types = list({str(t) for t in subarray.telescope_types})
            cmap = cmap or d3["Category10"][10][: len(types)]
            self._color_mapper = CategoricalColorMapper(palette=cmap, factors=types)
            field = "type"
        else:
            self.cmap = "inferno"
            field = "values"

        self.frame = frame
        self.subarray = subarray

        self._init_datasource(
            subarray,
            values=values,
            radius=radius,
            frame=frame,
            scale=scale,
            alpha=alpha,
        )

        color = dict(field=field, transform=self._color_mapper)
        self._patches = self.figure.circle(
            x="x",
            y="y",
            radius="radius",
            alpha="alpha",
            line_alpha="alpha",
            fill_color=color,
            line_color=color,
            source=self.datasource,
            legend_field="type",
        )
        self.figure.add_tools(
            HoverTool(tooltips=[("id", "@id"), ("type", "@type"), ("z", "@z")])
        )
        self.figure.legend.orientation = "horizontal"
        self.figure.legend.location = "top_left"

    def _init_datasource(self, subarray, values, *, radius, frame, scale, alpha):
        telescope_ids = subarray.tel_ids
        tel_coords = subarray.tel_coords

        # get the telescope positions. If a new frame is set, this will
        # transform to the new frame.
        if frame is not None:
            tel_coords = tel_coords.transform_to(frame)

        tel_types = []
        mirror_radii = np.zeros(len(telescope_ids))

        for i, telescope_id in enumerate(telescope_ids):
            telescope = subarray.tel[telescope_id]
            tel_types.append(str(telescope))
            mirror_area = telescope.optics.mirror_area.to_value(u.m**2)
            mirror_radii[i] = np.sqrt(mirror_area) / np.pi

        if values is None:
            values = np.zeros(len(subarray))

        if np.isscalar(alpha):
            alpha = np.full(len(telescope_ids), alpha)
        else:
            alpha = np.array(alpha)

        data = {
            "id": telescope_ids,
            "x": tel_coords.x.to_value(u.m).tolist(),
            "y": tel_coords.y.to_value(u.m).tolist(),
            "z": tel_coords.z.to_value(u.m).tolist(),
            "alpha": alpha.tolist(),
            "values": values,
            "type": tel_types,
            "mirror_radius": mirror_radii.tolist(),
            "radius": (radius if radius is not None else mirror_radii * scale).tolist(),
        }

        self.datasource.update(data=data)

    @property
    def values(self):
        """Get the current image"""
        return self.datasource.data["values"]

    @values.setter
    def values(self, new_values):
        """Set the image"""
        # currently displaying telescope types
        if self._patches.glyph.fill_color["field"] == "type":
            self.norm = "lin"
            self.cmap = "inferno"
            color = dict(field="values", transform=self._color_mapper)
            self._patches.glyph.update(fill_color=color, line_color=color)

            # recreate color bar, updating does not work here
            if self._color_bar is not None:
                self.figure.right.remove(self._color_bar)
                self.add_colorbar()

            self.update()

        self.datasource.patch({"values": [(slice(None), new_values)]})
        if self.autoscale:
            self.rescale()<|MERGE_RESOLUTION|>--- conflicted
+++ resolved
@@ -24,10 +24,7 @@
 from matplotlib.colors import to_hex
 
 from ..instrument import CameraGeometry, PixelShape
-<<<<<<< HEAD
-=======
 from .utils import build_hillas_overlay
->>>>>>> c44226a5
 
 PLOTARGS = dict(tools="", toolbar_location=None, outline_line_color="#595959")
 
