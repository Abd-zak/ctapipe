"""
Tool for training the ParticleClassifier
"""
import numpy as np
from astropy.table import vstack

from ctapipe.core.tool import Tool
from ctapipe.core.traits import Int, IntTelescopeParameter, Path
from ctapipe.io import TableLoader
from ctapipe.reco import CrossValidator, ParticleClassifier

from .utils import read_training_events

__all__ = [
    "TrainParticleClassifier",
]


class TrainParticleClassifier(Tool):
    """
    Tool to train a `~ctapipe.reco.ParticleClassifier` on dl1b/dl2 data.

    The tool first performs a cross validation to give an initial estimate
    on the quality of the estimation and then finally trains one model
    per telescope type on the full dataset.
    """

    name = "ctapipe-train-particle-classifier"
    description = __doc__

    examples = """
    ctapipe-train-particle-classifier \\
        -c train_particle_classifier.yaml \\
        --signal gamma.dl2.h5 \\
        --background proton.dl2.h5 \\
        -o particle_classifier.pkl
    """

    input_url_signal = Path(
        default_value=None,
        allow_none=False,
        directory_ok=False,
        help="Input dl1b/dl2 file for the signal class.",
    ).tag(config=True)

    input_url_background = Path(
        default_value=None,
        allow_none=False,
        directory_ok=False,
        help="Input dl1b/dl2 file for the background class.",
    ).tag(config=True)

    output_path = Path(
        default_value=None,
        allow_none=False,
        directory_ok=False,
        help=(
            "Output file for the trained reconstructor."
            " At the moment, pickle is the only supported format."
        ),
    ).tag(config=True)

    n_signal = IntTelescopeParameter(
        default_value=None,
        allow_none=True,
        help=(
            "Number of signal events to be used for training."
            " If not given, all available events will be used"
        ),
    ).tag(config=True)

    n_background = IntTelescopeParameter(
        default_value=None,
        allow_none=True,
        help=(
            "Number of background events to be used for training."
            " If not given, all available events will be used"
        ),
    ).tag(config=True)

    chunk_size = Int(
        default_value=100000,
        allow_none=True,
        help=(
            "How many subarray events to load at once before training on"
            " n_signal and n_background events."
        ),
    ).tag(config=True)

    random_seed = Int(
        default_value=0, help="Random seed for sampling training events."
    ).tag(config=True)

    n_jobs = Int(
        default_value=None,
        allow_none=True,
        help="Number of threads to use for the reconstruction. This overwrites the values in the config of each reconstructor.",
    ).tag(config=True)

    aliases = {
        "signal": "TrainParticleClassifier.input_url_signal",
        "background": "TrainParticleClassifier.input_url_background",
        "n-signal": "TrainParticleClassifier.n_signal",
        "n-background": "TrainParticleClassifier.n_background",
        "n-jobs": "ParticleClassifier.n_jobs",
        ("o", "output"): "TrainParticleClassifier.output_path",
        "cv-output": "CrossValidator.output_path",
    }

    classes = [
        TableLoader,
        ParticleClassifier,
        CrossValidator,
    ]

    def setup(self):
        """
        Initialize components from config
        """

        self.signal_loader = self.enter_context(
            TableLoader(
                parent=self,
                input_url=self.input_url_signal,
            )
        )

        self.background_loader = self.enter_context(
            TableLoader(
                parent=self,
                input_url=self.input_url_background,
            )
        )

        if self.signal_loader.subarray != self.background_loader.subarray:
            raise ValueError("Signal and background subarrays do not match")

        self.subarray = self.signal_loader.subarray
        self.n_signal.attach_subarray(self.subarray)
        self.n_background.attach_subarray(self.subarray)

        self.classifier = ParticleClassifier(subarray=self.subarray, parent=self)
        self.rng = np.random.default_rng(self.random_seed)
        self.cross_validate = CrossValidator(
            parent=self, model_component=self.classifier
        )
        self.check_output(self.output_path, self.cross_validate.output_path)

    def start(self):
        """
        Train models per telescope type.
        """
        # By construction both loaders have the same types defined
        types = self.signal_loader.subarray.telescope_types

        self.log.info("Signal input-file: %s", self.signal_loader.input_url)
        self.log.info("Background input-file: %s", self.background_loader.input_url)
        self.log.info("Training models for %d types", len(types))

        for tel_type in types:
            self.log.info("Loading events for %s", tel_type)
            table = self._read_input_data(tel_type)
            self.cross_validate(tel_type, table)

            self.log.info("Performing final fit for %s", tel_type)
            self.classifier.fit(tel_type, table)
            self.log.info("done")

<<<<<<< HEAD
    def _read_table(self, telescope_type, loader, n_events=None):
        table = loader.read_telescope_events(
            [telescope_type],
            dl1_muons=False,
            true_parameters=False,
        )
        self.log.info("Events read from input: %d", len(table))
        if len(table) == 0:
            raise TooFewEvents(
                f"Input file does not contain any events for telescope type {telescope_type}"
            )

        mask = self.classifier.quality_query.get_table_mask(table)
        table = table[mask]
        self.log.info("Events after applying quality query: %d", len(table))
        if len(table) == 0:
            raise TooFewEvents(
                f"No events after quality query for telescope type {telescope_type}"
            )

        table = self.classifier.feature_generator(table, subarray=self.subarray)

        # Add true energy for energy-dependent performance plots
        columns = self.classifier.features + [self.classifier.target, "true_energy"]
        table = table[columns]

        valid = check_valid_rows(table)
        if np.any(~valid):
            self.log.warning("Dropping non-predictable events.")
            table = table[valid]

        if n_events is not None:
            if n_events > len(table):
                self.log.warning(
                    "Number of events in table (%d) is less than requested number of events %d",
                    len(table),
                    n_events,
                )
            else:
                self.log.info("Sampling %d events", n_events)
                idx = self.rng.choice(len(table), n_events, replace=False)
                idx.sort()
                table = table[idx]

        return table

=======
>>>>>>> 75a38eea
    def _read_input_data(self, tel_type):
        feature_names = self.classifier.features + [
            self.classifier.target,
            "true_energy",
            "true_impact_distance",
        ]
        signal = read_training_events(
            loader=self.signal_loader,
            chunk_size=self.chunk_size,
            telescope_type=tel_type,
            reconstructor=self.classifier,
            feature_names=feature_names,
            rng=self.rng,
            log=self.log,
            n_events=self.n_signal.tel[tel_type],
        )
        background = read_training_events(
            loader=self.background_loader,
            chunk_size=self.chunk_size,
            telescope_type=tel_type,
            reconstructor=self.classifier,
            feature_names=feature_names,
            rng=self.rng,
            log=self.log,
            n_events=self.n_background.tel[tel_type],
        )
        table = vstack([signal, background])
        self.log.info(
            "Train on %s signal and %s background events", len(signal), len(background)
        )
        return table

    def finish(self):
        """
        Write-out trained models and cross-validation results.
        """
        self.log.info("Writing output")
        self.classifier.n_jobs = None
        self.classifier.write(self.output_path, overwrite=self.overwrite)
        self.signal_loader.close()
        self.background_loader.close()
        if self.cross_validate.output_path:
            self.cross_validate.write(overwrite=self.overwrite)


def main():
    TrainParticleClassifier().run()


if __name__ == "__main__":
    main()<|MERGE_RESOLUTION|>--- conflicted
+++ resolved
@@ -166,55 +166,6 @@
             self.classifier.fit(tel_type, table)
             self.log.info("done")
 
-<<<<<<< HEAD
-    def _read_table(self, telescope_type, loader, n_events=None):
-        table = loader.read_telescope_events(
-            [telescope_type],
-            dl1_muons=False,
-            true_parameters=False,
-        )
-        self.log.info("Events read from input: %d", len(table))
-        if len(table) == 0:
-            raise TooFewEvents(
-                f"Input file does not contain any events for telescope type {telescope_type}"
-            )
-
-        mask = self.classifier.quality_query.get_table_mask(table)
-        table = table[mask]
-        self.log.info("Events after applying quality query: %d", len(table))
-        if len(table) == 0:
-            raise TooFewEvents(
-                f"No events after quality query for telescope type {telescope_type}"
-            )
-
-        table = self.classifier.feature_generator(table, subarray=self.subarray)
-
-        # Add true energy for energy-dependent performance plots
-        columns = self.classifier.features + [self.classifier.target, "true_energy"]
-        table = table[columns]
-
-        valid = check_valid_rows(table)
-        if np.any(~valid):
-            self.log.warning("Dropping non-predictable events.")
-            table = table[valid]
-
-        if n_events is not None:
-            if n_events > len(table):
-                self.log.warning(
-                    "Number of events in table (%d) is less than requested number of events %d",
-                    len(table),
-                    n_events,
-                )
-            else:
-                self.log.info("Sampling %d events", n_events)
-                idx = self.rng.choice(len(table), n_events, replace=False)
-                idx.sort()
-                table = table[idx]
-
-        return table
-
-=======
->>>>>>> 75a38eea
     def _read_input_data(self, tel_type):
         feature_names = self.classifier.features + [
             self.classifier.target,
