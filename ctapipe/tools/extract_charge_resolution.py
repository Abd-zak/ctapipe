--- conflicted
+++ resolved
@@ -7,59 +7,53 @@
 import numpy as np
 import pandas as pd
 from tqdm import tqdm
-<<<<<<< HEAD
+
 from traitlets import Dict, List, Int, Unicode
 
 import ctapipe.utils.tools as tool_utils
-from ctapipe.analysis.camera.chargeresolution import ChargeResolutionCalculator
-from ctapipe.calib.camera.dl0 import CameraDL0Reducer
-from ctapipe.calib.camera.dl1 import CameraDL1Calibrator
-from ctapipe.calib.camera.r1 import HESSIOR1Calibrator
-from ctapipe.core import Tool
-from ctapipe.image.charge_extractors import ChargeExtractor
-=======
-from traitlets import Dict, List, Unicode
+
 from ctapipe.analysis.camera.charge_resolution import \
     ChargeResolutionCalculator
 from ctapipe.calib.camera.dl0 import CameraDL0Reducer
 from ctapipe.calib.camera.dl1 import CameraDL1Calibrator
 from ctapipe.calib.camera.r1 import HESSIOR1Calibrator
 from ctapipe.core import Tool, Provenance
-from ctapipe.image.charge_extractors import ChargeExtractorFactory
->>>>>>> 8fcdc8fe
+from ctapipe.image.charge_extractors import ChargeExtractor
+
 from ctapipe.io.simteleventsource import SimTelEventSource
 
 
 class ChargeResolutionGenerator(Tool):
     name = "ChargeResolutionGenerator"
-<<<<<<< HEAD
-    description = "Generate the a pickle file of ChargeResolutionFile for " \
-                  "a MC file."
+    description = ("Calculate the Charge Resolution from a sim_telarray "
+                   "simulation and store within a HDF5 file.")
 
     telescopes = List(Int, None, allow_none=True,
                       help='Telescopes to include from the event file. '
                            'Default = All telescopes').tag(config=True)
-    output_name = Unicode('charge_resolution',
-                          help='Name of the output charge resolution hdf5 '
-                               'file').tag(config=True)
-
+    output_path = Unicode(
+        'charge_resolution.h5',
+        help='Path to store the output HDF5 file'
+    ).tag(config=True)
     extractor_product = tool_utils.enum_trait(ChargeExtractor)
 
-    aliases = Dict(dict(f='SimTelEventSource.input_url',
-                        max_events='SimTelEventSource.max_events',
-                        extractor='ChargeResolutionGenerator.extractor_product',
-                        window_width='WindowIntegrator.window_width',
-                        window_shift='WindowIntegrator.window_shift',
-                        t0='SimpleIntegrator.t0',
-                        sig_amp_cut_HG='PeakFindngIntegrator.sig_amp_cut_HG',
-                        sig_amp_cut_LG='PeakFindngIntegrator.sig_amp_cut_LG',
-                        lwt='NeighbourPeakIntegrator.lwt',
-                        clip_amplitude='CameraDL1Calibrator.clip_amplitude',
-                        radius='CameraDL1Calibrator.radius',
-                        max_pe='ChargeResolutionCalculator.max_pe',
-                        T='ChargeResolutionGenerator.telescopes',
-                        O='ChargeResolutionGenerator.output_name',
-                        ))
+    aliases = Dict(dict(
+        f='SimTelEventSource.input_url',
+        max_events='SimTelEventSource.max_events',
+        T='SimTelEventSource.allowed_tels',
+        extractor='ChargeResolutionGenerator.extractor_product',
+        window_width='WindowIntegrator.window_width',
+        window_shift='WindowIntegrator.window_shift',
+        t0='SimpleIntegrator.t0',
+        sig_amp_cut_HG='PeakFindngIntegrator.sig_amp_cut_HG',
+        sig_amp_cut_LG='PeakFindngIntegrator.sig_amp_cut_LG',
+        lwt='NeighbourPeakIntegrator.lwt',
+        clip_amplitude='CameraDL1Calibrator.clip_amplitude',
+        radius='CameraDL1Calibrator.radius',
+        max_pe='ChargeResolutionCalculator.max_pe',
+        O='ChargeResolutionGenerator.output_path',
+    ))
+
     classes = List(
         [
             SimTelEventSource,
@@ -67,38 +61,6 @@
             ChargeResolutionCalculator
         ] + tool_utils.classes_with_traits(ChargeExtractor)
     )
-=======
-    description = ("Calculate the Charge Resolution from a sim_telarray "
-                   "simulation and store within a HDF5 file.")
-
-    output_path = Unicode(
-        'charge_resolution.h5',
-        help='Path to store the output HDF5 file'
-    ).tag(config=True)
-
-    aliases = Dict(dict(
-        f='SimTelEventSource.input_url',
-        max_events='SimTelEventSource.max_events',
-        T='SimTelEventSource.allowed_tels',
-        extractor='ChargeExtractorFactory.product',
-        window_width='ChargeExtractorFactory.window_width',
-        t0='ChargeExtractorFactory.t0',
-        window_shift='ChargeExtractorFactory.window_shift',
-        sig_amp_cut_HG='ChargeExtractorFactory.sig_amp_cut_HG',
-        sig_amp_cut_LG='ChargeExtractorFactory.sig_amp_cut_LG',
-        lwt='ChargeExtractorFactory.lwt',
-        clip_amplitude='CameraDL1Calibrator.clip_amplitude',
-        radius='CameraDL1Calibrator.radius',
-        max_pe='ChargeResolutionCalculator.max_pe',
-        o='ChargeResolutionGenerator.output_path',
-    ))
-    classes = List([
-        SimTelEventSource,
-        ChargeExtractorFactory,
-        CameraDL1Calibrator,
-        ChargeResolutionCalculator
-    ])
->>>>>>> 8fcdc8fe
 
     def __init__(self, **kwargs):
         super().__init__(**kwargs)
