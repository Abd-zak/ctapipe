"""
Tool for training the DispReconstructor
"""
import astropy.units as u
import numpy as np

from ctapipe.core import Tool
from ctapipe.core.traits import Bool, Int, IntTelescopeParameter, Path
from ctapipe.io import TableLoader
from ctapipe.reco import CrossValidator, DispReconstructor
from ctapipe.reco.preprocessing import horizontal_to_telescope

from .utils import read_training_events

__all__ = [
    "TrainDispReconstructor",
]


class TrainDispReconstructor(Tool):
    """
    Tool to train a `~ctapipe.reco.DispReconstructor` on dl1b/dl2 data.

    The tool first performs a cross validation to give an initial estimate
    on the quality of the estimation and then finally trains two models
    (estimating ``norm(disp)`` and ``sign(disp)`` respectively) per
    telescope type on the full dataset.
    """

    name = "ctapipe-train-disp-reconstructor"
    description = __doc__

    examples = """
    ctapipe-train-disp-reconstructor \\
        --config train_disp_reconstructor.yaml \\
        --input gamma.dl2.h5 \\
        --output disp_models.pkl
    """

    output_path = Path(
        default_value=None,
        allow_none=False,
        directory_ok=False,
        help=(
            "Ouput path for the trained reconstructor."
            " At the moment, pickle is the only supported format."
        ),
    ).tag(config=True)

    n_events = IntTelescopeParameter(
        default_value=None,
        allow_none=True,
        help=(
            "Number of events for training the models."
            " If not given, all available events will be used."
        ),
    ).tag(config=True)

    chunk_size = Int(
        default_value=100000,
        allow_none=True,
        help="How many subarray events to load at once before training on n_events.",
    ).tag(config=True)

    random_seed = Int(
        default_value=0, help="Random seed for sampling training events."
    ).tag(config=True)

    n_jobs = Int(
        default_value=None,
        allow_none=True,
        help="Number of threads to use for the reconstruction. This overwrites the values in the config of each reconstructor.",
    ).tag(config=True)

    project_disp = Bool(
        default_value=False,
        help=(
            "If true, ``true_disp`` is the distance between shower cog and"
            " the true source position along the reconstructed main shower axis."
            "If false, ``true_disp`` is the distance between shower cog"
            " and the true source position."
        ),
    ).tag(config=True)

    aliases = {
        ("i", "input"): "TableLoader.input_url",
        ("o", "output"): "TrainDispReconstructor.output_path",
        "n-events": "TrainDispReconstructor.n_events",
        "n-jobs": "DispReconstructor.n_jobs",
        "cv-output": "CrossValidator.output_path",
    }

    classes = [TableLoader, DispReconstructor, CrossValidator]

    def setup(self):
        """
        Initialize components from config.
        """
        self.loader = self.enter_context(
            TableLoader(
                parent=self,
            )
        )
        self.n_events.attach_subarray(self.loader.subarray)

        self.models = DispReconstructor(self.loader.subarray, parent=self)

        self.cross_validate = CrossValidator(parent=self, model_component=self.models)
        self.rng = np.random.default_rng(self.random_seed)
        self.check_output(self.output_path, self.cross_validate.output_path)

    def start(self):
        """
        Train models per telescope type using a cross-validation.
        """
        types = self.loader.subarray.telescope_types
        self.log.info("Inputfile: %s", self.loader.input_url)

        self.log.info("Training models for %d types", len(types))
        for tel_type in types:
            self.log.info("Loading events for %s", tel_type)
            feature_names = self.models.features + [
                "true_energy",
                "true_impact_distance",
                "subarray_pointing_lat",
                "subarray_pointing_lon",
                "true_alt",
                "true_az",
                "hillas_fov_lat",
                "hillas_fov_lon",
                "hillas_psi",
            ]
            table = read_training_events(
                loader=self.loader,
                chunk_size=self.chunk_size,
                telescope_type=tel_type,
                reconstructor=self.models,
                feature_names=feature_names,
                rng=self.rng,
                log=self.log,
                n_events=self.n_events.tel[tel_type],
            )
            table[self.models.target] = self._get_true_disp(table)
            table = table[
                self.models.features
                + [self.models.target, "true_energy", "true_impact_distance"]
            ]

            self.log.info("Train models on %s events", len(table))
            self.cross_validate(tel_type, table)

            self.log.info("Performing final fit for %s", tel_type)
            self.models.fit(tel_type, table)
            self.log.info("done")

<<<<<<< HEAD
    def _read_table(self, telescope_type):
        table = self.loader.read_telescope_events(
            [telescope_type],
            dl1_muons=False,
            true_parameters=False,
        )
        self.log.info("Events read from input: %d", len(table))
        if len(table) == 0:
            raise TooFewEvents(
                f"Input file does not contain any events for telescope type {telescope_type}"
            )

        mask = self.models.quality_query.get_table_mask(table)
        table = table[mask]
        self.log.info("Events after applying quality query: %d", len(table))
        if len(table) == 0:
            raise TooFewEvents(
                f"No events after quality query for telescope type {telescope_type}"
            )

        if not np.all(
            table["subarray_pointing_frame"] == CoordinateFrameType.ALTAZ.value
        ):
            raise ValueError(
                "Pointing information for training data has to be provided in horizontal coordinates"
            )

        table = self.models.feature_generator(table, subarray=self.loader.subarray)

        table[self.models.target] = self._get_true_disp(table)

        # Add true energy for energy-dependent performance plots
        columns = self.models.features + [self.models.target, "true_energy"]
        table = table[columns]

        valid = check_valid_rows(table)
        if np.any(~valid):
            self.log.warning("Dropping non-predicable events.")
            table = table[valid]

        n_events = self.n_events.tel[telescope_type]
        if n_events is not None:
            if n_events > len(table):
                self.log.warning(
                    "Number of events in table (%d) is less than requested number of events %d",
                    len(table),
                    n_events,
                )
            else:
                self.log.info("Sampling %d events", n_events)
                idx = self.rng.choice(len(table), n_events, replace=False)
                idx.sort()
                table = table[idx]

        return table

=======
>>>>>>> 75a38eea
    def _get_true_disp(self, table):
        fov_lon, fov_lat = horizontal_to_telescope(
            alt=table["true_alt"],
            az=table["true_az"],
            pointing_alt=table["subarray_pointing_lat"],
            pointing_az=table["subarray_pointing_lon"],
        )

        # numpy's trigonometric functions need radians
        psi = table["hillas_psi"].quantity.to_value(u.rad)
        cog_lon = table["hillas_fov_lon"].quantity
        cog_lat = table["hillas_fov_lat"].quantity

        delta_lon = fov_lon - cog_lon
        delta_lat = fov_lat - cog_lat

        true_disp = np.cos(psi) * delta_lon + np.sin(psi) * delta_lat
        true_sign = np.sign(true_disp)

        if self.project_disp:
            true_norm = np.abs(true_disp)
        else:
            true_norm = np.sqrt((fov_lon - cog_lon) ** 2 + (fov_lat - cog_lat) ** 2)

        return true_norm * true_sign

    def finish(self):
        """
        Write-out trained models and cross-validation results.
        """
        self.log.info("Writing output")
        self.models.n_jobs = None
        self.models.write(self.output_path, overwrite=self.overwrite)
        if self.cross_validate.output_path:
            self.cross_validate.write(overwrite=self.overwrite)
        self.loader.close()


def main():
    TrainDispReconstructor().run()


if __name__ == "__main__":
    main()<|MERGE_RESOLUTION|>--- conflicted
+++ resolved
@@ -153,65 +153,6 @@
             self.models.fit(tel_type, table)
             self.log.info("done")
 
-<<<<<<< HEAD
-    def _read_table(self, telescope_type):
-        table = self.loader.read_telescope_events(
-            [telescope_type],
-            dl1_muons=False,
-            true_parameters=False,
-        )
-        self.log.info("Events read from input: %d", len(table))
-        if len(table) == 0:
-            raise TooFewEvents(
-                f"Input file does not contain any events for telescope type {telescope_type}"
-            )
-
-        mask = self.models.quality_query.get_table_mask(table)
-        table = table[mask]
-        self.log.info("Events after applying quality query: %d", len(table))
-        if len(table) == 0:
-            raise TooFewEvents(
-                f"No events after quality query for telescope type {telescope_type}"
-            )
-
-        if not np.all(
-            table["subarray_pointing_frame"] == CoordinateFrameType.ALTAZ.value
-        ):
-            raise ValueError(
-                "Pointing information for training data has to be provided in horizontal coordinates"
-            )
-
-        table = self.models.feature_generator(table, subarray=self.loader.subarray)
-
-        table[self.models.target] = self._get_true_disp(table)
-
-        # Add true energy for energy-dependent performance plots
-        columns = self.models.features + [self.models.target, "true_energy"]
-        table = table[columns]
-
-        valid = check_valid_rows(table)
-        if np.any(~valid):
-            self.log.warning("Dropping non-predicable events.")
-            table = table[valid]
-
-        n_events = self.n_events.tel[telescope_type]
-        if n_events is not None:
-            if n_events > len(table):
-                self.log.warning(
-                    "Number of events in table (%d) is less than requested number of events %d",
-                    len(table),
-                    n_events,
-                )
-            else:
-                self.log.info("Sampling %d events", n_events)
-                idx = self.rng.choice(len(table), n_events, replace=False)
-                idx.sort()
-                table = table[idx]
-
-        return table
-
-=======
->>>>>>> 75a38eea
     def _get_true_disp(self, table):
         fov_lon, fov_lat = horizontal_to_telescope(
             alt=table["true_alt"],
