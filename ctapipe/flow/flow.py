--- conflicted
+++ resolved
@@ -53,11 +53,8 @@
 
         self.name = name
         self.port_in = port_in
-<<<<<<< HEAD
         self.next_steps_name = next_steps_name or []
-=======
-        self.next_steps_name = next_steps_name
->>>>>>> c63fee1c
+
         self.nb_process = nb_processes
         self.level = level
         self.connections = dict()
